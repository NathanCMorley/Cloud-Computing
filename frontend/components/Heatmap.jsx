--- conflicted
+++ resolved
@@ -3,36 +3,12 @@
 import './HeatMap.css';
 import initSqlJs from 'sql.js';
 
-<<<<<<< HEAD
-const fetchNO2Data = async () => {
-  // Initialize sql.js
-  const SQL = await initSqlJs({
-    locateFile: file => `https://sql.js.org/dist/${file}`
-  });
-  
-  // Fetch the database file
-  const response = await fetch('/data.db');
-  const buffer = await response.arrayBuffer();
-  
-  // Load the database
-  const db = new SQL.Database(new Uint8Array(buffer));
-  
-  // Query the data
-  const result = db.exec('SELECT latitude, longitude, value FROM fromaldehyde_data');
-  
-  // Close the database
-  db.close();
-  
-  // Transform to list of lists: [[lat, lon, intensity], ...]
-  if (result.length === 0) {
-=======
 // Mapping of mapChoice to table names
 const tableMap = {  
   "NO2": "NO2_data",
-  "Formaldehyde": "formaldehyde_data",
+  "Formaldehyde": "fromaldehyde_data",
   "Ozone": "Ozone_data",
-  "Aerosol_Index": "Aerosol_index_data",
-  "Particulate_Matter": "particulate_matter_data",
+  "Aerosol_Index": "Aerosol_data",
 };
 
 const displayName = {
@@ -40,7 +16,6 @@
   "Formaldehyde": "Formaldehyde (HCHO)",
   "Ozone": "Ozone (O\u2083)",
   "Aerosol_Index": "Aerosol Index",
-  "Particulate_Matter": "Particulate Matter",
 }
 
 const fetchData = async (mapChoice) => {
@@ -75,7 +50,6 @@
     return rows;
   } catch (error) {
     console.error('Error fetching data:', error);
->>>>>>> 35763402
     return [];
   }
 };
@@ -168,8 +142,8 @@
         const L = window.L;
         
         const newMap = L.map(mapRef.current).setView([37.7749, -122.4194], 12);
-        newMap.setMaxZoom(100);
-        newMap.setMinZoom(3);
+        newMap.setMaxZoom(5);
+        newMap.setMinZoom(2);
 
         L.tileLayer('https://{s}.basemaps.cartocdn.com/light_all/{z}/{x}/{y}.png', {
           attribution: '© OpenStreetMap contributors'
